--- conflicted
+++ resolved
@@ -364,8 +364,6 @@
     }
 }
 
-<<<<<<< HEAD
-=======
 static void hmp_info_cpustats(Monitor *mon, const QDict *qdict)
 {
     CPUState *cs = mon_get_cpu(mon);
@@ -382,7 +380,6 @@
     monitor_printf(mon, "virtual time: %ld ns\n", qemu_clock_get_ns(QEMU_CLOCK_VIRTUAL));
 }
 
->>>>>>> c4f0db3f
 static void hmp_info_trace_events(Monitor *mon, const QDict *qdict)
 {
     const char *name = qdict_get_try_str(qdict, "name");
