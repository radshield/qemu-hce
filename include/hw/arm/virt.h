--- conflicted
+++ resolved
@@ -153,12 +153,9 @@
     bool virt;
     bool ras;
     bool mte;
-<<<<<<< HEAD
-    bool dtb_randomness;
-=======
     bool enable_load_dtb;
     bool enable_watchdog;
->>>>>>> c4f0db3f
+    bool dtb_randomness;
     OnOffAuto acpi;
     VirtGICType gic_version;
     VirtIOMMUType iommu;
